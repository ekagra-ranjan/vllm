--- conflicted
+++ resolved
@@ -1262,18 +1262,8 @@
             start_idx = self.input_batch.num_tokens_no_spec[i]
             end_idx = start_idx + num_sampled_ids
             self.input_batch.token_ids_cpu[i, start_idx:end_idx] = sampled_ids
-<<<<<<< HEAD
-            self.drafter.propose(
-                self.input_batch.token_ids_cpu[i, :end_idx],
-                self.speculative_config.prompt_lookup_min,
-                self.speculative_config.prompt_lookup_max,
-                self.speculative_config.num_speculative_tokens,
-            )
+            self.drafter.propose(self.input_batch.token_ids_cpu[i, :end_idx])
             drafter_output = self.drafter.get_draft_token_ids()
-=======
-            drafter_output = self.drafter.propose(
-                self.input_batch.token_ids_cpu[i, :end_idx])
->>>>>>> 40b4284f
             if drafter_output is None or len(drafter_output) == 0:
                 draft_token_ids.append([])
             else:
