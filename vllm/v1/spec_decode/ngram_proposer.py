# SPDX-License-Identifier: Apache-2.0
# SPDX-FileCopyrightText: Copyright contributors to the vLLM project
import os

import numpy as np
from numba import get_num_threads, jit, njit, prange, set_num_threads

from vllm.config import VllmConfig
from vllm.logger import init_logger

logger = init_logger(__name__)


class NgramProposer:

    def __init__(self, vllm_config: VllmConfig):
        assert vllm_config.speculative_config is not None
        assert vllm_config.speculative_config.prompt_lookup_min is not None
        assert vllm_config.speculative_config.prompt_lookup_max is not None

        # Minimum length of the n-gram to match.
        self.min_n = vllm_config.speculative_config.prompt_lookup_min
        # Maximum length of the n-gram to match.
        self.max_n = vllm_config.speculative_config.prompt_lookup_max
        # Number of tokens follow the match. If there are less than k
        # tokens follow the match, we will return the maximum amount of
        # tokens until the end.
        self.method = vllm_config.speculative_config.method
        if self.method == "ngram-eagle":
            self.k = vllm_config \
                .speculative_config \
                    .num_speculative_tokens_per_method["ngram"]
        else:
            self.k = vllm_config \
                .speculative_config \
                .num_speculative_tokens
        # Maximum length of the model.
        self.max_model_len = vllm_config.model_config.max_model_len

        # Pre-allocate buffers for numba batch propose.
        max_num_seqs = vllm_config.scheduler_config.max_num_seqs
        self.valid_ngram_draft = np.zeros((max_num_seqs, self.k),
                                          dtype=np.int32)
        self.valid_ngram_num_drafts = np.zeros((max_num_seqs), dtype=np.int32)

        # Threshold of total number of tokens in the batch to enable
        # multi-threading in numba batch propose.
        self.num_tokens_threshold = 8192
        tp_size = vllm_config.parallel_config.tensor_parallel_size
        cpu_count = os.cpu_count()
        # Max number of threads for numba parallel processing.
        if cpu_count:
            # Divide by 2 to use physical cores
            # and not logical cores (hyper-threading).
            # Cap the number of threads to 8 to avoid using too many threads
            # since other components like frontend (incl tokenization)
            # and Structured Outputs also use multiple threads.
            # TODO(ekagra-ranjan): bump up the cap from 1 to 8
            # when TP parallelization for ngram is implemented.
            self.num_numba_thread_available = min(1, (cpu_count // 2))
            # Divide by tp_size to ensure each tensor parallel rank
            # has some threads since all ranks will run this.
            self.num_numba_thread_available //= tp_size
        else:
            self.num_numba_thread_available = 1

        # Trigger Numba JIT compilation for N-gram proposer.
        # This usually takes less than 1 second.
<<<<<<< HEAD
        self.propose(np.zeros(1024, dtype=np.int32))
        logger.info(
            "NgramProposer: min_n=%s, max_n=%s, k=%s, max_model_len=%s",
            self.min_n,
            self.max_n,
            self.k,
            self.max_model_len,
        )
=======
        self.propose([[]] * 1024, [""] * 1024, np.zeros(1024, dtype=np.int32),
                     np.zeros((1024, self.max_model_len), dtype=np.int32),
                     set())
>>>>>>> 99028fda

    def batch_propose(
        self,
        num_requests: int,
        valid_ngram_requests: list,
        num_tokens_no_spec: np.ndarray,
        token_ids_cpu: np.ndarray,
    ) -> list[list[int]]:
        """Batch version of ngram proposer using numba for acceleration.
        
        Args:
            valid_ngram_requests: 
                Set of indices of requests that need ngram proposals.
            num_tokens_no_spec: 
                Numpy array of shape (batch_size,) representing the number 
                of tokens without speculative tokens for each request.
            token_ids_cpu: 
                Numpy array of shape (batch_size, max_model_len) 
                representing the token IDs for each request.

        Returns:
            list[list[int]]: 
                A list where each element is a list of proposed 
                token IDs for the corresponding request.
        """
        draft_token_ids: list[list[int]] = []

        # Only run batch propose if there are requests needing ngram proposals.
        # avoid calling numba function with empty list which causes error
        # ValueError: cannot compute fingerprint of empty list
        if num_ngram_requests := len(valid_ngram_requests):
            original_num_numba_threads = get_num_threads()
            # Ensure we use at least one thread.
            # If total tokens is small, using multiple threads
            # may slow down due to overhead.
            total_tokens = np.sum(num_tokens_no_spec)
            if total_tokens >= self.num_tokens_threshold:
                final_num_threads = max(
                    1, min(self.num_numba_thread_available,
                           num_ngram_requests))
                set_num_threads(final_num_threads)
            else:
                set_num_threads(1)

            batch_propose_numba(valid_ngram_requests, num_tokens_no_spec,
                                token_ids_cpu, self.min_n, self.max_n,
                                self.max_model_len, self.k,
                                self.valid_ngram_draft,
                                self.valid_ngram_num_drafts)

            # Restore original number of threads.
            set_num_threads(original_num_numba_threads)

        for i in range(num_requests):
            if i in valid_ngram_requests and \
                self.valid_ngram_num_drafts[i] > 0:
                draft_token_ids.append(self.valid_ngram_draft[
                    i, :self.valid_ngram_num_drafts[i]].tolist())
            else:
                draft_token_ids.append([])

        return draft_token_ids

    def propose(
        self,
        sampled_token_ids: list[list[int]],
        req_ids: list[str],
        num_tokens_no_spec: np.ndarray,
        token_ids_cpu: np.ndarray,
        spec_decode_unsupported_reqs: set,
    ) -> list[list[int]]:

        # find which requests need ngram proposals
        valid_ngram_requests = []
        for i, sampled_ids in enumerate(sampled_token_ids):
            num_sampled_ids = len(sampled_ids)
            if not num_sampled_ids:
                # Skip speculative decoding.
                continue

            # Skip requests that require sampling parameters that are not
            # supported with speculative decoding.
            req_id = req_ids[i]
            if req_id in spec_decode_unsupported_reqs:
                continue

            num_tokens = num_tokens_no_spec[i]
            if num_tokens >= self.max_model_len:
                # Skip requests that have already reached the max model length.
                continue

            valid_ngram_requests.append(i)

        draft_token_ids = self.batch_propose(
            len(sampled_token_ids),
            valid_ngram_requests,
            num_tokens_no_spec,
            token_ids_cpu,
        )

        return draft_token_ids

    def load_model(self, *args, **kwargs):
        # No model to load.
        pass


@njit(parallel=True)
def batch_propose_numba(valid_ngram_requests: list,
                        num_tokens_no_spec: np.ndarray,
                        token_ids_cpu: np.ndarray, min_n: int, max_n: int,
                        max_model_len: int, k: int,
                        valid_ngram_draft: np.ndarray,
                        valid_ngram_num_drafts: np.ndarray):
    for i in prange(len(valid_ngram_requests)):
        idx = valid_ngram_requests[i]
        num_tokens = num_tokens_no_spec[idx]
        context_token_ids = token_ids_cpu[idx, :num_tokens]
        drafter_output = _find_longest_matched_ngram_and_propose_tokens(
            origin_tokens=context_token_ids,
            min_ngram=min_n,
            max_ngram=max_n,
            max_model_len=max_model_len,
            k=k)

        valid_ngram_num_drafts[i] = drafter_output.shape[0]
        if len(drafter_output):
            valid_ngram_draft[i, :drafter_output.shape[0]] = drafter_output


@jit(nopython=True)
def _find_longest_matched_ngram_and_propose_tokens(origin_tokens: np.ndarray,
                                                   min_ngram: int,
                                                   max_ngram: int,
                                                   max_model_len: int,
                                                   k: int) -> np.ndarray:
    """
    Find the longest n-gram which matches the suffix of the given tokens
    whose length is within [min_ngram, max_ngram] (inclusive).

    If found, we will extract k right after the matched ngram.
    """
    # Do not generate draft tokens is context is shorter than minimum n-gram
    total_token = origin_tokens.shape[0]
    if total_token < min_ngram:
        return np.empty((0, ), dtype=origin_tokens.dtype)

    # Do not generate draft tokens beyond the max model length.
    k = min(k, max_model_len - total_token)
    if k <= 0:
        return np.empty((0, ), dtype=origin_tokens.dtype)

    # Flip tokens, and the goal become to find longest ngram
    # on the rightmost position which matches the prefix with
    # length [min_n, max_n] (inclusive).
    tokens = origin_tokens[::-1]

    # Longest prefix (not including itself) which is a suffix of
    # the current position.
    #   lps[i] = max{v, where tokens[0:v] == tokens[i+1-v:i+1]}
    #
    # As ngram is capped by max_ngram to save memory, we only need to
    # store lps for the first max_ngram prefix.
    lps = np.zeros(max_ngram, dtype=np.int32)

    longest_ngram = 0
    position = 0

    # lps[0] always equal to 0, we start with index 1
    prev_lps = 0
    i = 1
    while i < total_token:
        # tokens[:prev_lps] is the longest prefix as a suffix of tokens[:i]
        if tokens[prev_lps] == tokens[i]:
            # Token match: tokens[:prev_lps+1] is the longest prefix as
            # a suffix of tokens[:i+1]
            prev_lps += 1
            # Check if we found a longer valid ngram.
            #
            # Update position when longest_ngram matched prev_lps,
            # as we want to get the target n-gram of the earliest position
            # in the original tokens (i.e.
            # latest position in the reversed tokens)
            if prev_lps >= longest_ngram:
                longest_ngram = prev_lps
                position = i
            if i < max_ngram:
                # Store LPS for the first max_ngram prefix
                lps[i] = prev_lps
            if prev_lps == max_ngram:
                # When prev_lps reached max_ngram, update prev_lps
                # to lps[max_ngram-1] to avoid matching ngram
                # longer than max_ngram
                prev_lps = lps[max_ngram - 1]
            i += 1
        elif prev_lps != 0:
            # Token mismatch: try the second longest prefix
            # among all suffix of tokens[:i],
            # which is the longest prefix of tokens[:prev_lps]
            prev_lps = lps[prev_lps - 1]
        else:
            # Token mismatch, and no more prefix (except empty string)
            # as a suffix of tokens[:i]
            i += 1

    if longest_ngram < min_ngram:
        # No valid ngram is found
        return np.empty((0, ), dtype=origin_tokens.dtype)

    # Flip the position back, so in origin_tokens,
    # origin_tokens[total_token-1-position:total_token-1-position+longest_ngram]
    # is the matched ngram, so we should start drafting tokens from
    # total_token-1-position+longest_ngram
    start_position = total_token - 1 - position + longest_ngram
    k = min(k, total_token - start_position)
    return origin_tokens[start_position:start_position + k]<|MERGE_RESOLUTION|>--- conflicted
+++ resolved
@@ -66,8 +66,9 @@
 
         # Trigger Numba JIT compilation for N-gram proposer.
         # This usually takes less than 1 second.
-<<<<<<< HEAD
-        self.propose(np.zeros(1024, dtype=np.int32))
+        self.propose([[]] * 1024, [""] * 1024, np.zeros(1024, dtype=np.int32),
+                     np.zeros((1024, self.max_model_len), dtype=np.int32),
+                     set())
         logger.info(
             "NgramProposer: min_n=%s, max_n=%s, k=%s, max_model_len=%s",
             self.min_n,
@@ -75,11 +76,6 @@
             self.k,
             self.max_model_len,
         )
-=======
-        self.propose([[]] * 1024, [""] * 1024, np.zeros(1024, dtype=np.int32),
-                     np.zeros((1024, self.max_model_len), dtype=np.int32),
-                     set())
->>>>>>> 99028fda
 
     def batch_propose(
         self,
