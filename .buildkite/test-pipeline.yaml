--- conflicted
+++ resolved
@@ -321,12 +321,8 @@
     - python3 offline_inference/basic/classify.py
     - python3 offline_inference/basic/embed.py
     - python3 offline_inference/basic/score.py
-<<<<<<< HEAD
-    - VLLM_USE_V1=0 python3 offline_inference/profiling.py --model facebook/opt-125m run_num_steps --num-steps 2
     - python3 offline_inference/spec_decode.py --test --method eagle --num_spec_tokens 3 --dataset-name hf --dataset-path philschmid/mt-bench --num-prompts 80 --temp 0 --top-p 1.0 --top-k -1 --tp 1 --enable-chunked-prefill --max-model-len 2048
     - python3 offline_inference/spec_decode.py --test --method eagle3 --num_spec_tokens 3 --dataset-name hf --dataset-path philschmid/mt-bench --num-prompts 80 --temp 0 --top-p 1.0 --top-k -1 --tp 1 --enable-chunked-prefill --max-model-len 2048
-=======
->>>>>>> 175811e3
 
 - label: Platform Tests (CUDA) # 4min
   timeout_in_minutes: 15
